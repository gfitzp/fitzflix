--- conflicted
+++ resolved
@@ -1451,8 +1451,6 @@
         )
 
 
-<<<<<<< HEAD
-=======
 def sanitize_s3_key(key):
     """Sanitize the key name to remove problematic characters.
 
@@ -1475,7 +1473,6 @@
     return key
 
 
->>>>>>> 37f3763c
 def evaluate_filename(file_path):
     """Review a file name string and return info about what movie or TV show it is."""
 
